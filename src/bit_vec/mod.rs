--- conflicted
+++ resolved
@@ -348,12 +348,8 @@
     /// ```
     pub fn shrink_to_fit(&mut self) {
         if self.block_capacity() > self.block_len() {
-<<<<<<< HEAD
-            self.reallocate(self.block_len());
-=======
             let block_len = self.block_len();
             self.reallocate(block_len);
->>>>>>> 8455a659
         }
     }
 
